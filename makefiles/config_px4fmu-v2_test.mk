#
# Makefile for the px4fmu_default configuration
#

#
# Use the configuration's ROMFS.
#
ROMFS_ROOT	 = $(PX4_BASE)/ROMFS/px4fmu_test
ROMFS_OPTIONAL_FILES = $(PX4_BASE)/Images/px4io-v2_default.bin

#
# Board support modules
#
MODULES		+= drivers/device
MODULES		+= drivers/stm32
MODULES		+= drivers/stm32/adc
MODULES		+= drivers/stm32/tone_alarm
MODULES		+= drivers/led
MODULES		+= drivers/boards/px4fmu-v2
MODULES		+= drivers/px4io
MODULES		+= drivers/rgbled
MODULES		+= drivers/mpu6000
MODULES		+= drivers/lsm303d
MODULES		+= drivers/l3gd20
MODULES		+= drivers/hmc5883
MODULES		+= drivers/ms5611
MODULES		+= drivers/pca8574
MODULES		+= drivers/roboclaw
MODULES		+= systemcmds/perf
MODULES		+= systemcmds/reboot
MODULES		+= systemcmds/tests
MODULES		+= systemcmds/nshterm
MODULES		+= systemcmds/mtd
MODULES		+= systemcmds/ver

#
# System commands
#
MODULES		+= systemcmds/bl_update
MODULES		+= systemcmds/boardinfo
MODULES		+= systemcmds/mixer
MODULES		+= systemcmds/param
MODULES		+= systemcmds/perf
MODULES		+= systemcmds/preflight_check
MODULES		+= systemcmds/pwm
MODULES		+= systemcmds/esc_calib
MODULES		+= systemcmds/reboot
MODULES		+= systemcmds/top
MODULES		+= systemcmds/config
MODULES		+= systemcmds/nshterm
MODULES		+= systemcmds/mtd
MODULES		+= systemcmds/dumpfile
MODULES		+= systemcmds/ver

#
# Example modules
#
MODULES		+= examples/matlab_csv_serial
MODULES		+= examples/subscriber
MODULES		+= examples/publisher

#
# Library modules
#
MODULES		+= modules/systemlib
MODULES		+= modules/systemlib/mixer
MODULES		+= modules/uORB
MODULES		+= lib/mathlib
MODULES		+= lib/mathlib/math/filter
MODULES		+= lib/conversion
LIBRARIES	+= lib/mathlib/CMSIS
MODULES		+= platforms/nuttx

#
# Example modules to test-build
#
MODULES		+= examples/flow_position_estimator
MODULES		+= examples/fixedwing_control
MODULES		+= examples/hwtest
MODULES		+= examples/matlab_csv_serial
MODULES		+= examples/px4_daemon_app
MODULES		+= examples/px4_mavlink_debug
MODULES		+= examples/px4_simple_app

#
# Drivers / modules to test build, but not useful for test environment
#
MODULES		+= modules/attitude_estimator_so3
MODULES		+= drivers/pca8574

#
# Tests
#
<<<<<<< HEAD
=======

>>>>>>> aa40c698
MODULES 	+= modules/unit_test
MODULES		+= modules/mavlink/mavlink_tests
MODULES 	+= modules/commander/commander_tests

#
# Transitional support - add commands from the NuttX export archive.
#
# In general, these should move to modules over time.
#
# Each entry here is <command>.<priority>.<stacksize>.<entrypoint> but we use a helper macro
# to make the table a bit more readable.
#
define _B
	$(strip $1).$(or $(strip $2),SCHED_PRIORITY_DEFAULT).$(or $(strip $3),CONFIG_PTHREAD_STACK_DEFAULT).$(strip $4)
endef

#                  command                 priority                   stack  entrypoint
BUILTIN_COMMANDS := \
	$(call _B, sercon,                 ,                          2048,  sercon_main                ) \
	$(call _B, serdis,                 ,                          2048,  serdis_main                )<|MERGE_RESOLUTION|>--- conflicted
+++ resolved
@@ -91,10 +91,6 @@
 #
 # Tests
 #
-<<<<<<< HEAD
-=======
-
->>>>>>> aa40c698
 MODULES 	+= modules/unit_test
 MODULES		+= modules/mavlink/mavlink_tests
 MODULES 	+= modules/commander/commander_tests
